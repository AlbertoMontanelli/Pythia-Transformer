--- conflicted
+++ resolved
@@ -1,312 +1,308 @@
-import awkward as ak
-import numpy as np
-import torch
-import uproot
-from torch.utils.data import DataLoader, TensorDataset
-
-#######################################
-#           UTILITY FUNCTIONS         #
-#######################################
-
-batch_size = 16
-def standardize_features(data, features):
-    """Standardize features (mean=0, std=1) directly on Awkward Arrays.
-
-    Args:
-        data (ak.Array): Input Awkward Array.
-        features (list): List of features to standardize.
-
-    Returns:
-        tuple: (standardized data, list of means, list of stds)
-    """
-    means, stds = [], []
-    for feature in features:
-        mean = ak.mean(data[feature])
-        std = ak.std(data[feature])
-        data[feature] = (data[feature] - mean) / std
-        means.append(mean)
-        stds.append(std)
-    return data, means, stds
-
-
-def compute_pt(data, px_key, py_key, new_key):
-    """Compute transverse momentum and add it as a new column."""
-    data[new_key] = np.sqrt(data[px_key] ** 2 + data[py_key] ** 2)
-    return data
-
-
-def awkward_to_padded_targets(data, features, eos_token=723, sos_token=-143):
-    """Convert Awkward Array to padded torch.Tensor and insert EOS.
-
-    Args:
-        data (ak.Array): Input Awkward array.
-        features (list): List of feature keys.
-        eos_token (int): Token used to represent EOS.
-
-    Returns:
-        tuple: (padded_tensor, padding_mask)
-    """
-    event_particles = ak.num(data[features[0]], axis=1)
-    max_particles = ak.max(event_particles)
-    batch_size = len(event_particles)
-    num_features = len(features)
-    new_max_len = max_particles + 2
-
-    padded_events = {
-        f: ak.fill_none(ak.pad_none(data[f], target=max_particles, axis=1), 0)
-        for f in features
-    }
-    base_tensor = torch.tensor(
-        np.stack([ak.to_numpy(padded_events[f]) for f in features], axis=-1),
-        dtype=torch.float32,
-    )
-
-    indices = torch.argsort(base_tensor[:, :, -1], dim=1, descending=True)
-    base_tensor_sorted = torch.gather(
-        base_tensor,
-        dim=1,
-        index=indices.unsqueeze(-1).expand(-1, -1, num_features),
-    )
-
-    padded_tensor = torch.zeros((batch_size, new_max_len, num_features))
-    padding_mask = torch.ones((batch_size, new_max_len), dtype=torch.bool)
-
-    for i, true_particles in enumerate(event_particles):
-        n = true_particles.item()
-        padded_tensor[i, 0, 0] = sos_token
-        padded_tensor[i, 1 : n + 1] = base_tensor_sorted[i, :n]
-        padded_tensor[i, n + 1, 0] = eos_token
-        padding_mask[i, : n + 2] = 0
-
-    return padded_tensor, padding_mask
-
-
-def awkward_to_padded_inputs(data, features):
-    """Convert Awkward Array to padded tensor (no EOS).
-
-    Args:
-        data (ak.Array): Input Awkward Array.
-        features (list): List of feature names to extract.
-
-    Returns:
-        tuple: (padded_tensor, padding_mask)
-    """
-    event_particles = ak.num(data[features[0]], axis=1)
-    max_particles = ak.max(event_particles)
-    num_features = len(features)
-
-    padded_events = {
-        f: ak.fill_none(ak.pad_none(data[f], target=max_particles, axis=1), 0)
-        for f in features
-    }
-    base_tensor = torch.tensor(
-        np.stack([ak.to_numpy(padded_events[f]) for f in features], axis=-1),
-        dtype=torch.float32,
-    )
-
-    indices = torch.argsort(base_tensor[:, :, -1], dim=1, descending=True)
-    padded_tensor = torch.gather(
-        base_tensor,
-        dim=1,
-        index=indices.unsqueeze(-1).expand(-1, -1, num_features),
-    )
-
-    padding_mask = torch.tensor(
-        [[0] * n + [1] * (max_particles - n) for n in event_particles],
-        dtype=torch.bool,
-    )
-    return padded_tensor, padding_mask
-
-
-def one_hot_encoding(tensor, dict_ids, num_classes, padding_token=0):
-    """Apply one-hot encoding to IDs in a tensor, handling EOS and padding.
-
-    Args:
-        tensor (torch.Tensor): Input tensor.
-        dict_ids (dict): Mapping of PDG IDs to one-hot indices.
-        num_classes (int): Total number of classes.
-        eos_token (int): EOS token.
-        padding_token (int): Token to treat as padding.
-
-    Returns:
-        torch.Tensor: One-hot-encoded tensor.
-    """
-    ids = tensor[:, :, 0].long()
-    one_hot = torch.zeros(tensor.size(0), tensor.size(1), num_classes)
-    for pdg_id, index in dict_ids.items():
-        one_hot[ids == pdg_id] = torch.nn.functional.one_hot(
-            torch.tensor(index), num_classes=num_classes
-        ).float()
-    one_hot[ids == padding_token] = 0
-    return one_hot
-
-
-<<<<<<< HEAD
-def batching(input, target, batch_size, shuffle=True):
-=======
-def batching(input, target, shuffle=True, batch_size=batch_size):
->>>>>>> b92c4c7f
-    """Create a DataLoader for batching and shuffling input/target pairs."""
-    generator = torch.Generator().manual_seed(1)
-    loader = DataLoader(
-        TensorDataset(input, target),
-        batch_size=batch_size,
-        shuffle=shuffle,
-        num_workers=2,
-        pin_memory=True,
-        generator=generator if shuffle else None,
-    )
-    return loader
-
-
-def train_val_test_split(tensor, train_perc=0.6, val_perc=0.2, test_perc=0.2):
-    """Split a tensor into training, validation, and test sets.
-
-    Args:
-        tensor (torch.Tensor): Tensor to split.
-        train_perc (float): Percentage for training set.
-        val_perc (float): Percentage for validation set.
-        test_perc (float): Percentage for test set.
-
-    Returns:
-        tuple: (train_tensor, val_tensor, test_tensor)
-    """
-    if not (train_perc + val_perc + test_perc == 1):
-        raise ValueError(
-            "Invalid values for split percentages. Must sum to 1."
-        )
-    if not (0 <= train_perc <= 1):
-        raise ValueError(f"Invalid train_perc={train_perc}. Must be in [0,1].")
-    if not (0 <= val_perc <= 1):
-        raise ValueError(f"Invalid val_perc={val_perc}. Must be in [0,1].")
-    if not (0 <= test_perc <= 1):
-        raise ValueError(f"Invalid test_perc={test_perc}. Must be in [0,1].")
-
-    n = len(tensor)
-    i1 = int(train_perc * n)
-    i2 = i1 + int(val_perc * n)
-    return tensor[:i1], tensor[i1:i2], tensor[i2:]
-
-
-def load_and_prepare_data(batch_size):
-    with uproot.open("events.root") as file:
-        data_23 = file["tree_23"].arrays(library="ak")
-        data_final = file["tree_final"].arrays(library="ak")
-
-    data_23, mean_23, std_23 = standardize_features(data_23, ["px_23", "py_23", "pz_23"])
-    data_final, mean_final, std_final = standardize_features(data_final, ["px_final", "py_final", "pz_final"])
-
-    data_23 = compute_pt(data_23, "px_23", "py_23", "pT_23")
-    data_final = compute_pt(data_final, "px_final", "py_final", "pT_final")
-
-    padded_tensor_23, padding_mask_23 = awkward_to_padded_inputs(data_23, ["id_23", "px_23", "py_23", "pz_23", "pT_23"])
-    padded_tensor_final, padding_mask_final = awkward_to_padded_targets(data_final, ["id_final", "px_final", "py_final", "pz_final", "pT_final"])
-
-    # drop_pt = lambda t: t[:, :, :-1]
-    # padded_tensor_23 = drop_pt(padded_tensor_23)
-    # padded_tensor_final = drop_pt(padded_tensor_final)
-
-    drop_p = lambda t: t[:, :, :-4]
-    padded_tensor_23 = drop_p(padded_tensor_23)
-    padded_tensor_final = drop_p(padded_tensor_final)
-
-    eos_token = -999
-    sos_token = -998
-    id_all = np.unique(np.concatenate([ak.flatten(data_23["id_23"]), ak.flatten(data_final["id_final"])]))
-    dict_ids = {int(pid): idx for idx, pid in enumerate(id_all)}
-    dict_ids[sos_token] = len(dict_ids)
-    dict_ids[eos_token] = len(dict_ids)
-    num_classes = len(dict_ids)
-
-    one_hot_23 = one_hot_encoding(padded_tensor_23, dict_ids, num_classes)
-    one_hot_final = one_hot_encoding(padded_tensor_final, dict_ids, num_classes)
-
-    # padded_tensor_23 = torch.cat((one_hot_23, padded_tensor_23[:, :, 1:]), dim=-1)
-    # padded_tensor_final = torch.cat((one_hot_final, padded_tensor_final[:, :, 1:]), dim=-1)
-
-    train_23, val_23, test_23 = train_val_test_split(padded_tensor_23)
-    train_final, val_final, test_final = train_val_test_split(padded_tensor_final)
-    mask_train_23, mask_val_23, mask_test_23 = train_val_test_split(padding_mask_23)
-    mask_train_final, mask_val_final, mask_test_final = train_val_test_split(padding_mask_final)
-
-    loader_train = batching(train_23, train_final, batch_size)
-    loader_val = batching(val_23, val_final, batch_size)
-    loader_test = batching(test_23, test_final, batch_size)
-    loader_padding_train = batching(mask_train_23, mask_train_final, batch_size)
-    loader_padding_val = batching(mask_val_23, mask_val_final, batch_size)
-    loader_padding_test = batching(mask_test_23, mask_test_final, batch_size)
-
-    subset = train_23[0, 0, :]
-
-    return (
-        loader_train,
-        loader_val,
-        loader_test,
-        loader_padding_train,
-        loader_padding_val,
-        loader_padding_test,
-        subset,
-        dict_ids,
-        mean_final,
-        std_final,
-    )
-
-    masses = torch.tensor(
-    [
-        0.93827,
-        0.93957,
-        0.49368,
-        0.13957,
-        0,
-        0,
-        0.10566,
-        0,
-        0.000511,
-        4.183,
-        1.273,
-        0.0935,
-        0.00216,
-        0.0047,
-        0.0047,
-        0.00216,
-        0.0935,
-        1.273,
-        4.183,
-        0.000511,
-        0,
-        0.10566,
-        0,
-        0,
-        0,
-        0,
-        0.49761,
-        0.13957,
-        0.49368,
-        0.93957,
-        0.93827,
-        0,
-        0,
-    ]
-)
-
-# if __name__ == "__main__":
-
-    # ===================== DEBUG: verifica EOS nei dati batchati ===============
-    # inputs, targets = next(iter(loader_train))
-    # _, targets_mask = next(iter(loader_padding_train))
-
-    # id_pred = torch.argmax(targets[:, :, : len(dict_ids)], dim=-1)
-    # eos_index = dict_ids[eos_token]
-    # valid_mask = ~targets_mask
-    # num_real = valid_mask.sum(dim=1)
-    # last_index = num_real - 1
-    # B = targets.size(0)
-    # last_ids = id_pred[torch.arange(B), last_index]
-
-    # num_eos = (last_ids == eos_index).sum().item()
-    # print(f"\n✅ DEBUG BATCH: {num_eos}/{B} eventi terminano con EOS")
-    # assert torch.all(
-    #     last_ids == eos_index
-    # ), "❌ Alcuni target batchati non terminano con EOS!"
-    # print("✅ Tutti i target nel batch terminano con EOS")
-    # ==================================================================
+import awkward as ak
+import numpy as np
+import torch
+import uproot
+from torch.utils.data import DataLoader, TensorDataset
+
+#######################################
+#           UTILITY FUNCTIONS         #
+#######################################
+
+batch_size = 16
+def standardize_features(data, features):
+    """Standardize features (mean=0, std=1) directly on Awkward Arrays.
+
+    Args:
+        data (ak.Array): Input Awkward Array.
+        features (list): List of features to standardize.
+
+    Returns:
+        tuple: (standardized data, list of means, list of stds)
+    """
+    means, stds = [], []
+    for feature in features:
+        mean = ak.mean(data[feature])
+        std = ak.std(data[feature])
+        data[feature] = (data[feature] - mean) / std
+        means.append(mean)
+        stds.append(std)
+    return data, means, stds
+
+
+def compute_pt(data, px_key, py_key, new_key):
+    """Compute transverse momentum and add it as a new column."""
+    data[new_key] = np.sqrt(data[px_key] ** 2 + data[py_key] ** 2)
+    return data
+
+
+def awkward_to_padded_targets(data, features, eos_token=723, sos_token=-143):
+    """Convert Awkward Array to padded torch.Tensor and insert EOS.
+
+    Args:
+        data (ak.Array): Input Awkward array.
+        features (list): List of feature keys.
+        eos_token (int): Token used to represent EOS.
+
+    Returns:
+        tuple: (padded_tensor, padding_mask)
+    """
+    event_particles = ak.num(data[features[0]], axis=1)
+    max_particles = ak.max(event_particles)
+    batch_size = len(event_particles)
+    num_features = len(features)
+    new_max_len = max_particles + 2
+
+    padded_events = {
+        f: ak.fill_none(ak.pad_none(data[f], target=max_particles, axis=1), 0)
+        for f in features
+    }
+    base_tensor = torch.tensor(
+        np.stack([ak.to_numpy(padded_events[f]) for f in features], axis=-1),
+        dtype=torch.float32,
+    )
+
+    indices = torch.argsort(base_tensor[:, :, -1], dim=1, descending=True)
+    base_tensor_sorted = torch.gather(
+        base_tensor,
+        dim=1,
+        index=indices.unsqueeze(-1).expand(-1, -1, num_features),
+    )
+
+    padded_tensor = torch.zeros((batch_size, new_max_len, num_features))
+    padding_mask = torch.ones((batch_size, new_max_len), dtype=torch.bool)
+
+    for i, true_particles in enumerate(event_particles):
+        n = true_particles.item()
+        padded_tensor[i, 0, 0] = sos_token
+        padded_tensor[i, 1 : n + 1] = base_tensor_sorted[i, :n]
+        padded_tensor[i, n + 1, 0] = eos_token
+        padding_mask[i, : n + 2] = 0
+
+    return padded_tensor, padding_mask
+
+
+def awkward_to_padded_inputs(data, features):
+    """Convert Awkward Array to padded tensor (no EOS).
+
+    Args:
+        data (ak.Array): Input Awkward Array.
+        features (list): List of feature names to extract.
+
+    Returns:
+        tuple: (padded_tensor, padding_mask)
+    """
+    event_particles = ak.num(data[features[0]], axis=1)
+    max_particles = ak.max(event_particles)
+    num_features = len(features)
+
+    padded_events = {
+        f: ak.fill_none(ak.pad_none(data[f], target=max_particles, axis=1), 0)
+        for f in features
+    }
+    base_tensor = torch.tensor(
+        np.stack([ak.to_numpy(padded_events[f]) for f in features], axis=-1),
+        dtype=torch.float32,
+    )
+
+    indices = torch.argsort(base_tensor[:, :, -1], dim=1, descending=True)
+    padded_tensor = torch.gather(
+        base_tensor,
+        dim=1,
+        index=indices.unsqueeze(-1).expand(-1, -1, num_features),
+    )
+
+    padding_mask = torch.tensor(
+        [[0] * n + [1] * (max_particles - n) for n in event_particles],
+        dtype=torch.bool,
+    )
+    return padded_tensor, padding_mask
+
+
+def one_hot_encoding(tensor, dict_ids, num_classes, padding_token=0):
+    """Apply one-hot encoding to IDs in a tensor, handling EOS and padding.
+
+    Args:
+        tensor (torch.Tensor): Input tensor.
+        dict_ids (dict): Mapping of PDG IDs to one-hot indices.
+        num_classes (int): Total number of classes.
+        eos_token (int): EOS token.
+        padding_token (int): Token to treat as padding.
+
+    Returns:
+        torch.Tensor: One-hot-encoded tensor.
+    """
+    ids = tensor[:, :, 0].long()
+    one_hot = torch.zeros(tensor.size(0), tensor.size(1), num_classes)
+    for pdg_id, index in dict_ids.items():
+        one_hot[ids == pdg_id] = torch.nn.functional.one_hot(
+            torch.tensor(index), num_classes=num_classes
+        ).float()
+    one_hot[ids == padding_token] = 0
+    return one_hot
+
+
+def batching(input, target, shuffle=True, batch_size=batch_size):
+    """Create a DataLoader for batching and shuffling input/target pairs."""
+    generator = torch.Generator().manual_seed(1)
+    loader = DataLoader(
+        TensorDataset(input, target),
+        batch_size=batch_size,
+        shuffle=shuffle,
+        num_workers=2,
+        pin_memory=True,
+        generator=generator if shuffle else None,
+    )
+    return loader
+
+
+def train_val_test_split(tensor, train_perc=0.6, val_perc=0.2, test_perc=0.2):
+    """Split a tensor into training, validation, and test sets.
+
+    Args:
+        tensor (torch.Tensor): Tensor to split.
+        train_perc (float): Percentage for training set.
+        val_perc (float): Percentage for validation set.
+        test_perc (float): Percentage for test set.
+
+    Returns:
+        tuple: (train_tensor, val_tensor, test_tensor)
+    """
+    if not (train_perc + val_perc + test_perc == 1):
+        raise ValueError(
+            "Invalid values for split percentages. Must sum to 1."
+        )
+    if not (0 <= train_perc <= 1):
+        raise ValueError(f"Invalid train_perc={train_perc}. Must be in [0,1].")
+    if not (0 <= val_perc <= 1):
+        raise ValueError(f"Invalid val_perc={val_perc}. Must be in [0,1].")
+    if not (0 <= test_perc <= 1):
+        raise ValueError(f"Invalid test_perc={test_perc}. Must be in [0,1].")
+
+    n = len(tensor)
+    i1 = int(train_perc * n)
+    i2 = i1 + int(val_perc * n)
+    return tensor[:i1], tensor[i1:i2], tensor[i2:]
+
+
+def load_and_prepare_data(batch_size):
+    with uproot.open("events.root") as file:
+        data_23 = file["tree_23"].arrays(library="ak")
+        data_final = file["tree_final"].arrays(library="ak")
+
+    data_23, mean_23, std_23 = standardize_features(data_23, ["px_23", "py_23", "pz_23"])
+    data_final, mean_final, std_final = standardize_features(data_final, ["px_final", "py_final", "pz_final"])
+
+    data_23 = compute_pt(data_23, "px_23", "py_23", "pT_23")
+    data_final = compute_pt(data_final, "px_final", "py_final", "pT_final")
+
+    padded_tensor_23, padding_mask_23 = awkward_to_padded_inputs(data_23, ["id_23", "px_23", "py_23", "pz_23", "pT_23"])
+    padded_tensor_final, padding_mask_final = awkward_to_padded_targets(data_final, ["id_final", "px_final", "py_final", "pz_final", "pT_final"])
+
+    # drop_pt = lambda t: t[:, :, :-1]
+    # padded_tensor_23 = drop_pt(padded_tensor_23)
+    # padded_tensor_final = drop_pt(padded_tensor_final)
+
+    drop_p = lambda t: t[:, :, :-4]
+    padded_tensor_23 = drop_p(padded_tensor_23)
+    padded_tensor_final = drop_p(padded_tensor_final)
+
+    eos_token = -999
+    sos_token = -998
+    id_all = np.unique(np.concatenate([ak.flatten(data_23["id_23"]), ak.flatten(data_final["id_final"])]))
+    dict_ids = {int(pid): idx for idx, pid in enumerate(id_all)}
+    dict_ids[sos_token] = len(dict_ids)
+    dict_ids[eos_token] = len(dict_ids)
+    num_classes = len(dict_ids)
+
+    one_hot_23 = one_hot_encoding(padded_tensor_23, dict_ids, num_classes)
+    one_hot_final = one_hot_encoding(padded_tensor_final, dict_ids, num_classes)
+
+    # padded_tensor_23 = torch.cat((one_hot_23, padded_tensor_23[:, :, 1:]), dim=-1)
+    # padded_tensor_final = torch.cat((one_hot_final, padded_tensor_final[:, :, 1:]), dim=-1)
+
+    train_23, val_23, test_23 = train_val_test_split(padded_tensor_23)
+    train_final, val_final, test_final = train_val_test_split(padded_tensor_final)
+    mask_train_23, mask_val_23, mask_test_23 = train_val_test_split(padding_mask_23)
+    mask_train_final, mask_val_final, mask_test_final = train_val_test_split(padding_mask_final)
+
+    loader_train = batching(train_23, train_final, batch_size)
+    loader_val = batching(val_23, val_final, batch_size)
+    loader_test = batching(test_23, test_final, batch_size)
+    loader_padding_train = batching(mask_train_23, mask_train_final, batch_size)
+    loader_padding_val = batching(mask_val_23, mask_val_final, batch_size)
+    loader_padding_test = batching(mask_test_23, mask_test_final, batch_size)
+
+    subset = train_23[0, 0, :]
+
+    return (
+        loader_train,
+        loader_val,
+        loader_test,
+        loader_padding_train,
+        loader_padding_val,
+        loader_padding_test,
+        subset,
+        dict_ids,
+        mean_final,
+        std_final,
+    )
+
+    masses = torch.tensor(
+    [
+        0.93827,
+        0.93957,
+        0.49368,
+        0.13957,
+        0,
+        0,
+        0.10566,
+        0,
+        0.000511,
+        4.183,
+        1.273,
+        0.0935,
+        0.00216,
+        0.0047,
+        0.0047,
+        0.00216,
+        0.0935,
+        1.273,
+        4.183,
+        0.000511,
+        0,
+        0.10566,
+        0,
+        0,
+        0,
+        0,
+        0.49761,
+        0.13957,
+        0.49368,
+        0.93957,
+        0.93827,
+        0,
+        0,
+    ]
+)
+
+# if __name__ == "__main__":
+
+    # ===================== DEBUG: verifica EOS nei dati batchati ===============
+    # inputs, targets = next(iter(loader_train))
+    # _, targets_mask = next(iter(loader_padding_train))
+
+    # id_pred = torch.argmax(targets[:, :, : len(dict_ids)], dim=-1)
+    # eos_index = dict_ids[eos_token]
+    # valid_mask = ~targets_mask
+    # num_real = valid_mask.sum(dim=1)
+    # last_index = num_real - 1
+    # B = targets.size(0)
+    # last_ids = id_pred[torch.arange(B), last_index]
+
+    # num_eos = (last_ids == eos_index).sum().item()
+    # print(f"\n✅ DEBUG BATCH: {num_eos}/{B} eventi terminano con EOS")
+    # assert torch.all(
+    #     last_ids == eos_index
+    # ), "❌ Alcuni target batchati non terminano con EOS!"
+    # print("✅ Tutti i target nel batch terminano con EOS")
+    # ==================================================================